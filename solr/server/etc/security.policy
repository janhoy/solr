/*
 * Licensed to the Apache Software Foundation (ASF) under one or more
 * contributor license agreements.  See the NOTICE file distributed with
 * this work for additional information regarding copyright ownership.
 * The ASF licenses this file to You under the Apache License, Version 2.0
 * (the "License"); you may not use this file except in compliance with
 * the License.  You may obtain a copy of the License at
 *
 *     http://www.apache.org/licenses/LICENSE-2.0
 *
 * Unless required by applicable law or agreed to in writing, software
 * distributed under the License is distributed on an "AS IS" BASIS,
 * WITHOUT WARRANTIES OR CONDITIONS OF ANY KIND, either express or implied.
 * See the License for the specific language governing permissions and
 * limitations under the License.
 */

// Policy file for solr. Please keep minimal and avoid wildcards.

// permissions needed for tests to pass, based on properties set by the build system
// NOTE: if the property is not set, the permission entry is ignored.
grant {
  // 3rd party jar resources (where symlinks are not supported), test-files/ resources
  permission java.io.FilePermission "${common.dir}${/}-", "read";
  permission java.io.FilePermission "${common.dir}${/}..${/}solr${/}-", "read";

  // system jar resources
  permission java.io.FilePermission "${java.home}${/}-", "read";

  // tmpdir
  permission java.io.FilePermission "${java.io.tmpdir}", "read,write";
  permission java.io.FilePermission "${java.io.tmpdir}${/}-", "read,write,delete";

  // Test launchers (randomizedtesting, etc.)
  permission java.io.FilePermission "${junit4.childvm.cwd}", "read";
  permission java.io.FilePermission "${junit4.childvm.cwd}${/}temp", "read,write,delete";
  permission java.io.FilePermission "${junit4.childvm.cwd}${/}temp${/}-", "read,write,delete";
  permission java.io.FilePermission "${junit4.childvm.cwd}${/}jacoco.db", "write";
  permission java.io.FilePermission "${junit4.tempDir}${/}*", "read,write,delete";
  permission java.io.FilePermission "${clover.db.dir}${/}-", "read,write,delete";
  // 3rd party jar resources (where symlinks are supported)
  permission java.io.FilePermission "${user.home}${/}.ivy2${/}cache${/}-", "read";

  permission java.io.FilePermission "${tests.linedocsfile}", "read";
  // DirectoryFactoryTest messes with these (wtf?)
  permission java.io.FilePermission "/tmp/inst1/conf/solrcore.properties", "read";
  permission java.io.FilePermission "/path/to/myinst/conf/solrcore.properties", "read";
  // TestConfigSets messes with these (wtf?)
  permission java.io.FilePermission "/path/to/solr/home/lib", "read";

  permission java.nio.file.LinkPermission "hard";

  // all possibilities of accepting/binding/connections on localhost with ports >=1024:
  permission java.net.SocketPermission "localhost:1024-", "accept,listen,connect,resolve";
  permission java.net.SocketPermission "127.0.0.1:1024-", "accept,listen,connect,resolve";
  permission java.net.SocketPermission "[::1]:1024-", "accept,listen,connect,resolve";

  // Basic permissions needed for Lucene to work:
  permission java.util.PropertyPermission "*", "read,write";

  // needed by randomizedtesting runner to identify test methods.
  permission java.lang.reflect.ReflectPermission "suppressAccessChecks";
  permission java.lang.reflect.ReflectPermission "newProxyInPackage.dev.langchain4j.model.cohere";
  permission java.lang.reflect.ReflectPermission "newProxyInPackage.dev.ai4j.openai4j";
  permission java.lang.reflect.ReflectPermission "newProxyInPackage.dev.langchain4j.model.huggingface";
  permission java.net.SocketPermission "api.cohere.ai", "accept,listen,connect,resolve";
  permission java.net.SocketPermission "api.openai.com", "accept,listen,connect,resolve";
  permission java.net.SocketPermission "api.mistral.ai", "accept,listen,connect,resolve";
  permission java.net.SocketPermission "api-inference.huggingface.co", "accept,listen,connect,resolve";
  permission java.net.SocketPermission "langchain4j.dev", "accept,listen,connect,resolve";

  permission java.lang.RuntimePermission "accessDeclaredMembers";
  // needed by certain tests to redirect sysout/syserr:
  permission java.lang.RuntimePermission "setIO";
  // needed by randomized runner to catch failures from other threads:
  permission java.lang.RuntimePermission "setDefaultUncaughtExceptionHandler";
  // needed by randomized runner getTopThreadGroup:
  permission java.lang.RuntimePermission "modifyThreadGroup";
  // needed by tests e.g. shutting down executors:
  permission java.lang.RuntimePermission "modifyThread";
  // needed for tons of test hacks etc
  permission java.lang.RuntimePermission "getStackTrace";
  // needed for mock filesystems in tests
  permission java.lang.RuntimePermission "fileSystemProvider";
  // needed by IndexFetcher
  permission java.lang.RuntimePermission "getFileStoreAttributes";
  // analyzers/uima: needed by lucene expressions' JavascriptCompiler
  permission java.lang.RuntimePermission "createClassLoader";
  // needed to test unmap hack on platforms that support it
  permission java.lang.RuntimePermission "accessClassInPackage.sun.misc";
  // needed by jacoco to dump coverage
  permission java.lang.RuntimePermission "shutdownHooks";
  // needed by org.apache.logging.log4j
  permission java.lang.RuntimePermission "getenv.*";
  permission java.lang.RuntimePermission "getClassLoader";
  permission java.lang.RuntimePermission "setContextClassLoader";
  permission java.lang.RuntimePermission "getStackWalkerWithClassReference";
  // needed by bytebuddy
  permission java.lang.RuntimePermission "defineClass";
  // needed by mockito
  permission java.lang.RuntimePermission "accessClassInPackage.sun.reflect";
  permission java.lang.RuntimePermission "reflectionFactoryAccess";
  // needed by SolrResourceLoader
  permission java.lang.RuntimePermission "closeClassLoader";
  // needed by HttpSolrClient
  permission java.lang.RuntimePermission "getFileSystemAttributes";
  // need to lookup remote JMX
  permission java.lang.RuntimePermission "getProtectionDomain";
  // needed by aws s3 sdk (Apache HTTP Client)
  permission java.lang.RuntimePermission "accessClassInPackage.jdk.internal.reflect";
  permission java.lang.RuntimePermission "accessSystemModules";

  // These two *have* to be spelled out a separate
  permission java.lang.management.ManagementPermission "control";
  permission java.lang.management.ManagementPermission "monitor";

  // needed by DIH - possibly even after DIH is a package
  permission java.sql.SQLPermission "deregisterDriver";

  permission java.util.logging.LoggingPermission "control";

  // needed by solr mbeans feature/tests
  // TODO: can we remove wildcard for class names/members?
  permission javax.management.MBeanPermission "*", "getAttribute";
  permission javax.management.MBeanPermission "*", "getMBeanInfo";
  permission javax.management.MBeanPermission "*", "queryMBeans";
  permission javax.management.MBeanPermission "*", "queryNames";
  permission javax.management.MBeanPermission "*", "registerMBean";
  permission javax.management.MBeanPermission "*", "unregisterMBean";
  permission javax.management.MBeanServerPermission "createMBeanServer";
  permission javax.management.MBeanServerPermission "findMBeanServer";
  permission javax.management.MBeanServerPermission "releaseMBeanServer";
  permission javax.management.MBeanTrustPermission "register";

  // needed by crossdc
  permission javax.security.auth.AuthPermission "getLoginConfiguration";
  permission javax.security.auth.AuthPermission "setLoginConfiguration";

  // Needed by JWT integration tests & S3 clients
  permission java.lang.RuntimePermission "setFactory";
  permission java.security.SecurityPermission "getProperty.org.bouncycastle.pkcs12.default";

  permission javax.xml.bind.JAXBPermission "setDatatypeConverter";

  // SSL related properties for Solr tests
  permission javax.net.ssl.SSLPermission "setDefaultSSLContext";

  // SASL/Kerberos related properties for Solr tests
  permission javax.security.auth.PrivateCredentialPermission "javax.security.auth.kerberos.KerberosTicket * \"*\"", "read";

  // may only be necessary with Java 7?
  permission javax.security.auth.PrivateCredentialPermission "javax.security.auth.kerberos.KeyTab * \"*\"", "read";
  permission javax.security.auth.PrivateCredentialPermission "sun.security.jgss.krb5.Krb5Util$KeysFromKeyTab * \"*\"", "read";

  permission javax.security.auth.kerberos.ServicePermission "*", "initiate";
  permission javax.security.auth.kerberos.ServicePermission "*", "accept";
  permission javax.security.auth.kerberos.DelegationPermission "\"*\" \"krbtgt/EXAMPLE.COM@EXAMPLE.COM\"";

  // java 8 accessibility requires this perm - should not after 8 I believe (rrd4j is the root reason we hit an accessibility code path)
  permission java.awt.AWTPermission "*";

  // used by solr to create sandboxes (e.g. script execution)
  permission java.security.SecurityPermission "createAccessControlContext";

  // for Apache HttpClient useSystemProperties
  permission java.net.NetPermission "getProxySelector";
  permission java.net.NetPermission "requestPasswordAuthentication";
};

// additional permissions based on system properties set by /bin/solr
// NOTE: if the property is not set, the permission entry is ignored.
grant {
  permission java.io.FilePermission "${solr.jetty.keystore}", "read,readlink";

  permission java.io.FilePermission "${solr.jetty.truststore}", "read,readlink";

  permission java.io.FilePermission "${javax.net.ssl.keyStore}", "read,readlink";

  permission java.io.FilePermission "${javax.net.ssl.trustStore}", "read,readlink";

  permission java.io.FilePermission "${solr.jetty.keystoreParentPath}", "read,readlink";
  permission java.io.FilePermission "${javax.net.ssl.keyStoreParentPath}", "read,readlink";

  permission java.io.FilePermission "${solr.install.dir}", "read,write,delete,readlink";
  permission java.io.FilePermission "${solr.install.dir}${/}-", "read,write,delete,readlink";
  permission java.io.FilePermission "${solr.install.symDir}", "read,write,delete,readlink";
  permission java.io.FilePermission "${solr.install.symDir}${/}-", "read,write,delete,readlink";

  permission java.io.FilePermission "${jetty.home}", "read,write,delete,readlink";
  permission java.io.FilePermission "${jetty.home}${/}-", "read,write,delete,readlink";

  permission java.io.FilePermission "${solr.solr.home}", "read,write,delete,readlink";
  permission java.io.FilePermission "${solr.solr.home}${/}-", "read,write,delete,readlink";

  permission java.io.FilePermission "${solr.data.home}", "read,write,delete,readlink";
  permission java.io.FilePermission "${solr.data.home}${/}-", "read,write,delete,readlink";

  permission java.io.FilePermission "${solr.configset.default.confdir}", "read,write,delete,readlink";
  permission java.io.FilePermission "${solr.configset.default.confdir}${/}-", "read,write,delete,readlink";

  permission java.io.FilePermission "${solr.logs.dir}", "read,write,delete,readlink";
  permission java.io.FilePermission "${solr.logs.dir}${/}-", "read,write,delete,readlink";

  permission java.io.FilePermission "${solr.allowPaths}", "read,write,delete,readlink";
  permission java.io.FilePermission "${solr.allowPaths}${/}-", "read,write,delete,readlink";

  permission java.io.FilePermission "${solr.sharedLib}", "read,readlink";
  permission java.io.FilePermission "${solr.sharedLib}${/}-", "read,readlink";

  permission java.io.FilePermission "${log4j.configurationFile}", "read,write,delete,readlink";

  // Credentials for S3 Repository
  permission java.io.FilePermission "${aws.sharedCredentialsFile}", "read,readlink";
  permission java.io.FilePermission "${aws.configFile}", "read,readlink";
  permission java.io.FilePermission "${user.home}${/}.aws${/}-", "read,readlink";

  // expanded to a wildcard if set, allows all networking everywhere
  permission java.net.SocketPermission "${solr.internal.network.permission}", "accept,listen,connect,resolve";
<<<<<<< HEAD
};

// Permissions for OTEL Runtime Java 17 telemetry and metrics
grant {
  permission jdk.jfr.FlightRecorderPermission "accessFlightRecorder";
=======

  // CUDA for GPU module (cuVS)
  permission java.lang.RuntimePermission "loadLibrary.cudart";
>>>>>>> 2aa21a19
};<|MERGE_RESOLUTION|>--- conflicted
+++ resolved
@@ -216,15 +216,12 @@
 
   // expanded to a wildcard if set, allows all networking everywhere
   permission java.net.SocketPermission "${solr.internal.network.permission}", "accept,listen,connect,resolve";
-<<<<<<< HEAD
+
+  // CUDA for GPU module (cuVS)
+  permission java.lang.RuntimePermission "loadLibrary.cudart";
 };
 
 // Permissions for OTEL Runtime Java 17 telemetry and metrics
 grant {
   permission jdk.jfr.FlightRecorderPermission "accessFlightRecorder";
-=======
-
-  // CUDA for GPU module (cuVS)
-  permission java.lang.RuntimePermission "loadLibrary.cudart";
->>>>>>> 2aa21a19
 };