/*
 * Licensed to the Apache Software Foundation (ASF) under one or more
 * contributor license agreements.  See the NOTICE file distributed with
 * this work for additional information regarding copyright ownership.
 * The ASF licenses this file to You under the Apache License, Version 2.0
 * (the "License"); you may not use this file except in compliance with
 * the License.  You may obtain a copy of the License at
 *
 *     http://www.apache.org/licenses/LICENSE-2.0
 *
 * Unless required by applicable law or agreed to in writing, software
 * distributed under the License is distributed on an "AS IS" BASIS,
 * WITHOUT WARRANTIES OR CONDITIONS OF ANY KIND, either express or implied.
 * See the License for the specific language governing permissions and
 * limitations under the License.
 */
package org.apache.solr.common.cloud;

import java.util.ArrayList;
import java.util.Collection;
import java.util.EnumSet;
import java.util.HashMap;
import java.util.Iterator;
import java.util.LinkedHashMap;
import java.util.List;
import java.util.Map;
import java.util.Objects;
import java.util.Set;
import java.util.function.BiConsumer;

import org.apache.solr.cloud.autoscaling.Policy;
import org.apache.solr.common.SolrException;
import org.apache.solr.common.SolrException.ErrorCode;
import org.noggit.JSONUtil;
import org.noggit.JSONWriter;

import static org.apache.solr.common.cloud.ZkStateReader.AUTO_ADD_REPLICAS;
import static org.apache.solr.common.cloud.ZkStateReader.MAX_SHARDS_PER_NODE;
import static org.apache.solr.common.cloud.ZkStateReader.REALTIME_REPLICAS;
import static org.apache.solr.common.cloud.ZkStateReader.REPLICATION_FACTOR;
import static org.apache.solr.common.cloud.ZkStateReader.NRT_REPLICAS;
import static org.apache.solr.common.cloud.ZkStateReader.TLOG_REPLICAS;
import static org.apache.solr.common.cloud.ZkStateReader.PULL_REPLICAS;

/**
 * Models a Collection in zookeeper (but that Java name is obviously taken, hence "DocCollection")
 */
public class DocCollection extends ZkNodeProps implements Iterable<Slice> {

  public static final String DOC_ROUTER = "router";
  public static final String SHARDS = "shards";
  public static final String STATE_FORMAT = "stateFormat";
  public static final String RULE = "rule";
  public static final String SNITCH = "snitch";

  private final int znodeVersion;

  private final String name;
  private final Map<String, Slice> slices;
  private final Map<String, Slice> activeSlices;
  private final Map<String, List<Replica>> nodeNameReplicas;
  private final Map<String, List<Replica>> nodeNameLeaderReplicas;
  private final DocRouter router;
  private final String znode;

  private final Integer replicationFactor;
  private final Integer numNrtReplicas;
  private final Integer numTlogReplicas;
  private final Integer numPullReplicas;
  private final Integer maxShardsPerNode;
  private final Boolean autoAddReplicas;
<<<<<<< HEAD
  private final Integer realtimeReplicas;

=======
  private final String policy;
>>>>>>> ea79c668

  public DocCollection(String name, Map<String, Slice> slices, Map<String, Object> props, DocRouter router) {
    this(name, slices, props, router, Integer.MAX_VALUE, ZkStateReader.CLUSTER_STATE);
  }

  /**
   * @param name  The name of the collection
   * @param slices The logical shards of the collection.  This is used directly and a copy is not made.
   * @param props  The properties of the slice.  This is used directly and a copy is not made.
   */
  public DocCollection(String name, Map<String, Slice> slices, Map<String, Object> props, DocRouter router, int zkVersion, String znode) {
    super(props==null ? props = new HashMap<>() : props);
    // -1 means any version in ZK CAS, so we choose Integer.MAX_VALUE instead to avoid accidental overwrites
    this.znodeVersion = zkVersion == -1 ? Integer.MAX_VALUE : zkVersion;
    this.name = name;

    this.slices = slices;
    this.activeSlices = new HashMap<>();
    this.nodeNameLeaderReplicas = new HashMap<>();
    this.nodeNameReplicas = new HashMap<>();
    this.replicationFactor = (Integer) verifyProp(props, REPLICATION_FACTOR);
    this.numNrtReplicas = (Integer) verifyProp(props, NRT_REPLICAS);
    this.numTlogReplicas = (Integer) verifyProp(props, TLOG_REPLICAS);
    this.numPullReplicas = (Integer) verifyProp(props, PULL_REPLICAS);
    this.maxShardsPerNode = (Integer) verifyProp(props, MAX_SHARDS_PER_NODE);
    Boolean autoAddReplicas = (Boolean) verifyProp(props, AUTO_ADD_REPLICAS);
<<<<<<< HEAD
    this.autoAddReplicas = autoAddReplicas == null ? Boolean.FALSE : autoAddReplicas;
    Integer realtimeReplicas = (Integer) verifyProp(props, REALTIME_REPLICAS);
    this.realtimeReplicas = realtimeReplicas == null ? -1 : realtimeReplicas;
    if (this.realtimeReplicas != -1 && this.realtimeReplicas != 1) {
      throw new SolrException(ErrorCode.SERVER_ERROR, "Invalid realtimeReplicas must be 1 or -1, found:" + this.realtimeReplicas);
    }
=======
    this.policy = (String) props.get(Policy.POLICY);
    this.autoAddReplicas = autoAddReplicas == null ? Boolean.FALSE : autoAddReplicas;
    
>>>>>>> ea79c668
    verifyProp(props, RULE);
    verifyProp(props, SNITCH);
    Iterator<Map.Entry<String, Slice>> iter = slices.entrySet().iterator();

    while (iter.hasNext()) {
      Map.Entry<String, Slice> slice = iter.next();
      if (slice.getValue().getState() == Slice.State.ACTIVE) {
        this.activeSlices.put(slice.getKey(), slice.getValue());
      }
      for (Replica replica : slice.getValue()) {
        addNodeNameReplica(replica);
      }
    }
    this.router = router;
    this.znode = znode == null? ZkStateReader.CLUSTER_STATE : znode;
    assert name != null && slices != null;
  }

  private void addNodeNameReplica(Replica replica) {
    List<Replica> replicas = nodeNameReplicas.get(replica.getNodeName());
    if (replicas == null) {
      replicas = new ArrayList<>();
      nodeNameReplicas.put(replica.getNodeName(), replicas);
    }
    replicas.add(replica);

    if (replica.getStr(Slice.LEADER) != null) {
      List<Replica> leaderReplicas = nodeNameLeaderReplicas.get(replica.getNodeName());
      if (leaderReplicas == null) {
        leaderReplicas = new ArrayList<>();
        nodeNameLeaderReplicas.put(replica.getNodeName(), leaderReplicas);
      }
      leaderReplicas.add(replica);
    }
  }

  public static Object verifyProp(Map<String, Object> props, String propName) {
    Object o = props.get(propName);
    if (o == null) return null;
    switch (propName) {
      case MAX_SHARDS_PER_NODE:
      case REPLICATION_FACTOR:
<<<<<<< HEAD
      case REALTIME_REPLICAS:
=======
      case NRT_REPLICAS:
      case PULL_REPLICAS:
      case TLOG_REPLICAS:
>>>>>>> ea79c668
        return Integer.parseInt(o.toString());
      case AUTO_ADD_REPLICAS:
        return Boolean.parseBoolean(o.toString());
      case "snitch":
      case "rule":
        return (List) o;
      default:
        return o;
    }

  }

  /**Use this to make an exact copy of DocCollection with a new set of Slices and every other property as is
   * @param slices the new set of Slices
   * @return the resulting DocCollection
   */
  public DocCollection copyWithSlices(Map<String, Slice> slices){
    return new DocCollection(getName(), slices, propMap, router, znodeVersion,znode);
  }

  /**
   * Return collection name.
   */
  public String getName() {
    return name;
  }

  public Slice getSlice(String sliceName) {
    return slices.get(sliceName);
  }

  public void forEachReplica(BiConsumer<String, Replica> consumer) {
    slices.forEach((shard, slice) -> slice.getReplicasMap().forEach((s, replica) -> consumer.accept(shard, replica)));
  }

  /**
   * Gets the list of all slices for this collection.
   */
  public Collection<Slice> getSlices() {
    return slices.values();
  }


  /**
   * Return the list of active slices for this collection.
   */
  public Collection<Slice> getActiveSlices() {
    return activeSlices.values();
  }

  /**
   * Get the map of all slices (sliceName-&gt;Slice) for this collection.
   */
  public Map<String, Slice> getSlicesMap() {
    return slices;
  }

  /**
   * Get the map of active slices (sliceName-&gt;Slice) for this collection.
   */
  public Map<String, Slice> getActiveSlicesMap() {
    return activeSlices;
  }

  /**
   * Get the list of replicas hosted on the given node or <code>null</code> if none.
   */
  public List<Replica> getReplicas(String nodeName) {
    return nodeNameReplicas.get(nodeName);
  }

  /**
   * Get the list of all leaders hosted on the given node or <code>null</code> if none.
   */
  public List<Replica> getLeaderReplicas(String nodeName) {
    return nodeNameLeaderReplicas.get(nodeName);
  }

  public int getZNodeVersion(){
    return znodeVersion;
  }

  public int getStateFormat() {
    return ZkStateReader.CLUSTER_STATE.equals(znode) ? 1 : 2;
  }
  /**
   * @return replication factor for this collection or null if no
   *         replication factor exists.
   */
  public Integer getReplicationFactor() {
    return replicationFactor;
  }
  
  public boolean getAutoAddReplicas() {
    return autoAddReplicas;
  }
  
  public int getMaxShardsPerNode() {
    if (maxShardsPerNode == null) {
      throw new SolrException(ErrorCode.BAD_REQUEST, MAX_SHARDS_PER_NODE + " is not in the cluster state.");
    }
    return maxShardsPerNode;
  }

  public int getRealtimeReplicas() {
    return realtimeReplicas;
  }

  public String getZNode(){
    return znode;
  }


  public DocRouter getRouter() {
    return router;
  }

  @Override
  public String toString() {
    return "DocCollection("+name+"/" + znode + "/" + znodeVersion + ")=" + JSONUtil.toJSON(this);
  }

  @Override
  public void write(JSONWriter jsonWriter) {
    LinkedHashMap<String, Object> all = new LinkedHashMap<>(slices.size() + 1);
    all.putAll(propMap);
    all.put(SHARDS, slices);
    jsonWriter.write(all);
  }

  public Replica getReplica(String coreNodeName) {
    for (Slice slice : slices.values()) {
      Replica replica = slice.getReplica(coreNodeName);
      if (replica != null) return replica;
    }
    return null;
  }

  public Replica getLeader(String sliceName) {
    Slice slice = getSlice(sliceName);
    if (slice == null) return null;
    return slice.getLeader();
  }

  /**
   * Check that all replicas in a collection are live
   *
   * @see CollectionStatePredicate
   */
  public static boolean isFullyActive(Set<String> liveNodes, DocCollection collectionState,
                                      int expectedShards, int expectedReplicas) {
    Objects.requireNonNull(liveNodes);
    if (collectionState == null)
      return false;
    int activeShards = 0;
    for (Slice slice : collectionState) {
      int activeReplicas = 0;
      for (Replica replica : slice) {
        if (replica.isActive(liveNodes) == false)
          return false;
        activeReplicas++;
      }
      if (activeReplicas != expectedReplicas)
        return false;
      activeShards++;
    }
    return activeShards == expectedShards;
  }

  @Override
  public Iterator<Slice> iterator() {
    return slices.values().iterator();
  }

  public List<Replica> getReplicas() {
    List<Replica> replicas = new ArrayList<>();
    for (Slice slice : this) {
      replicas.addAll(slice.getReplicas());
    }
    return replicas;
  }
  
  public List<Replica> getReplicas(EnumSet<Replica.Type> s) {
    List<Replica> replicas = new ArrayList<>();
    for (Slice slice : this) {
      replicas.addAll(slice.getReplicas(s));
    }
    return replicas;
  }

  /**
   * Get the shardId of a core on a specific node
   */
  public String getShardId(String nodeName, String coreName) {
    for (Slice slice : this) {
      for (Replica replica : slice) {
        if (Objects.equals(replica.getNodeName(), nodeName) && Objects.equals(replica.getCoreName(), coreName))
          return slice.getName();
      }
    }
    return null;
  }

  @Override
  public boolean equals(Object that) {
    if (that instanceof DocCollection == false)
      return false;
    DocCollection other = (DocCollection) that;
    return super.equals(that) && Objects.equals(this.znode, other.znode) && this.znodeVersion == other.znodeVersion;
  }

  /**
   * @return the number of replicas of type {@link org.apache.solr.common.cloud.Replica.Type#NRT} this collection was created with
   */
  public Integer getNumNrtReplicas() {
    return numNrtReplicas;
  }

  /**
   * @return the number of replicas of type {@link org.apache.solr.common.cloud.Replica.Type#TLOG} this collection was created with
   */
  public Integer getNumTlogReplicas() {
    return numTlogReplicas;
  }

  /**
   * @return the number of replicas of type {@link org.apache.solr.common.cloud.Replica.Type#PULL} this collection was created with
   */
  public Integer getNumPullReplicas() {
    return numPullReplicas;
  }

  /**
   * @return the policy associated with this collection if any
   */
  public String getPolicyName() {
    return policy;
  }
}<|MERGE_RESOLUTION|>--- conflicted
+++ resolved
@@ -36,7 +36,6 @@
 
 import static org.apache.solr.common.cloud.ZkStateReader.AUTO_ADD_REPLICAS;
 import static org.apache.solr.common.cloud.ZkStateReader.MAX_SHARDS_PER_NODE;
-import static org.apache.solr.common.cloud.ZkStateReader.REALTIME_REPLICAS;
 import static org.apache.solr.common.cloud.ZkStateReader.REPLICATION_FACTOR;
 import static org.apache.solr.common.cloud.ZkStateReader.NRT_REPLICAS;
 import static org.apache.solr.common.cloud.ZkStateReader.TLOG_REPLICAS;
@@ -69,12 +68,7 @@
   private final Integer numPullReplicas;
   private final Integer maxShardsPerNode;
   private final Boolean autoAddReplicas;
-<<<<<<< HEAD
-  private final Integer realtimeReplicas;
-
-=======
   private final String policy;
->>>>>>> ea79c668
 
   public DocCollection(String name, Map<String, Slice> slices, Map<String, Object> props, DocRouter router) {
     this(name, slices, props, router, Integer.MAX_VALUE, ZkStateReader.CLUSTER_STATE);
@@ -101,18 +95,9 @@
     this.numPullReplicas = (Integer) verifyProp(props, PULL_REPLICAS);
     this.maxShardsPerNode = (Integer) verifyProp(props, MAX_SHARDS_PER_NODE);
     Boolean autoAddReplicas = (Boolean) verifyProp(props, AUTO_ADD_REPLICAS);
-<<<<<<< HEAD
-    this.autoAddReplicas = autoAddReplicas == null ? Boolean.FALSE : autoAddReplicas;
-    Integer realtimeReplicas = (Integer) verifyProp(props, REALTIME_REPLICAS);
-    this.realtimeReplicas = realtimeReplicas == null ? -1 : realtimeReplicas;
-    if (this.realtimeReplicas != -1 && this.realtimeReplicas != 1) {
-      throw new SolrException(ErrorCode.SERVER_ERROR, "Invalid realtimeReplicas must be 1 or -1, found:" + this.realtimeReplicas);
-    }
-=======
     this.policy = (String) props.get(Policy.POLICY);
     this.autoAddReplicas = autoAddReplicas == null ? Boolean.FALSE : autoAddReplicas;
     
->>>>>>> ea79c668
     verifyProp(props, RULE);
     verifyProp(props, SNITCH);
     Iterator<Map.Entry<String, Slice>> iter = slices.entrySet().iterator();
@@ -155,13 +140,9 @@
     switch (propName) {
       case MAX_SHARDS_PER_NODE:
       case REPLICATION_FACTOR:
-<<<<<<< HEAD
-      case REALTIME_REPLICAS:
-=======
       case NRT_REPLICAS:
       case PULL_REPLICAS:
       case TLOG_REPLICAS:
->>>>>>> ea79c668
         return Integer.parseInt(o.toString());
       case AUTO_ADD_REPLICAS:
         return Boolean.parseBoolean(o.toString());
@@ -264,10 +245,6 @@
       throw new SolrException(ErrorCode.BAD_REQUEST, MAX_SHARDS_PER_NODE + " is not in the cluster state.");
     }
     return maxShardsPerNode;
-  }
-
-  public int getRealtimeReplicas() {
-    return realtimeReplicas;
   }
 
   public String getZNode(){
