--- conflicted
+++ resolved
@@ -170,12 +170,9 @@
 
 * BlobHandler and the `.system` collection have been removed in favour of FileStore API.  (SOLR-17851).
 
-<<<<<<< HEAD
-=======
 * The deprecated transient Solr cores capability has been removed.  (SOLR-17932)
 
 
->>>>>>> 2aa21a19
 === Security
 
 * There is no longer a distinction between trusted and untrusted configSets; all configSets are now considered trusted. To ensure security, Solr should be properly protected using authentication and authorization mechanisms, allowing only authorized users with administrative privileges to publish them.
