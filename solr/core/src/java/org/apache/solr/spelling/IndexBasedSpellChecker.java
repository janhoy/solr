--- conflicted
+++ resolved
@@ -18,13 +18,8 @@
 
 import org.apache.lucene.index.IndexReader;
 import org.apache.lucene.index.IndexWriterConfig;
-<<<<<<< HEAD
-import org.apache.lucene.index.TieredMergePolicy;
-=======
->>>>>>> 033cfff0
 import org.apache.lucene.store.FSDirectory;
 import org.apache.lucene.search.spell.HighFrequencyDictionary;
-import org.apache.lucene.util.Version;
 
 import org.apache.solr.common.util.NamedList;
 import org.apache.solr.core.SolrCore;
@@ -95,20 +90,10 @@
       // an incremental update is faster (just adds new terms), but if you 'expunged'
       // old terms I think they might hang around.
       spellChecker.clearIndex();
-<<<<<<< HEAD
       // TODO: you should be able to specify the IWC params?
-      IndexWriterConfig config = new IndexWriterConfig(Version.LUCENE_CURRENT, null);
-      
       // TODO: if we enable this, codec gets angry since field won't exist in the schema
       // config.setCodec(core.getCodec());
-      ((TieredMergePolicy)config.getMergePolicy()).setMaxMergeAtOnce(300);
-      // TODO: does Solr really want to continue passing 'optimize=true' to the spellchecker here?
-      // (its been doing this behind the scenes all along, but its wasteful.
-      spellChecker.indexDictionary(dictionary, config, true);
-=======
       spellChecker.indexDictionary(dictionary, new IndexWriterConfig(core.getSolrConfig().luceneMatchVersion, null), false);
->>>>>>> 033cfff0
-
     } catch (IOException e) {
       throw new RuntimeException(e);
     }
