package org.apache.lucene.index;

/**
 * Licensed to the Apache Software Foundation (ASF) under one or more
 * contributor license agreements.  See the NOTICE file distributed with
 * this work for additional information regarding copyright ownership.
 * The ASF licenses this file to You under the Apache License, Version 2.0
 * (the "License"); you may not use this file except in compliance with
 * the License.  You may obtain a copy of the License at
 *
 *     http://www.apache.org/licenses/LICENSE-2.0
 *
 * Unless required by applicable law or agreed to in writing, software
 * distributed under the License is distributed on an "AS IS" BASIS,
 * WITHOUT WARRANTIES OR CONDITIONS OF ANY KIND, either express or implied.
 * See the License for the specific language governing permissions and
 * limitations under the License.
 */

import java.io.IOException;
import java.util.Map;
import java.util.List;
import java.util.ArrayList;
<<<<<<< HEAD

import org.apache.lucene.index.values.DocValues;
import org.apache.lucene.index.values.MultiDocValues;
import org.apache.lucene.index.values.Type;
import org.apache.lucene.index.values.MultiDocValues.DocValuesIndex;
=======
import java.util.concurrent.ConcurrentHashMap;

>>>>>>> ba6126ce
import org.apache.lucene.util.ReaderUtil;
import org.apache.lucene.util.ReaderUtil.Gather;  // for javadocs
import org.apache.lucene.util.Bits;
import org.apache.lucene.util.BytesRef;

/**
 * Exposes flex API, merged from flex API of sub-segments.
 * This is useful when you're interacting with an {@link
 * IndexReader} implementation that consists of sequential
 * sub-readers (eg DirectoryReader or {@link
 * MultiReader}).
 *
 * <p><b>NOTE</b>: for multi readers, you'll get better
 * performance by gathering the sub readers using {@link
 * ReaderUtil#gatherSubReaders} and then operate per-reader,
 * instead of using this class.
 *
 * @lucene.experimental
 */

public final class MultiFields extends Fields {
  private final Fields[] subs;
  private final ReaderUtil.Slice[] subSlices;
<<<<<<< HEAD
  private final Map<String,Terms> terms = new HashMap<String,Terms>();
  private final Map<String,DocValues> docValues = new HashMap<String,DocValues>();
=======
  private final Map<String,Terms> terms = new ConcurrentHashMap<String,Terms>();
>>>>>>> ba6126ce

  /** Returns a single {@link Fields} instance for this
   *  reader, merging fields/terms/docs/positions on the
   *  fly.  This method will not return null.
   *
   *  <p><b>NOTE</b>: this is a slow way to access postings.
   *  It's better to get the sub-readers (using {@link
   *  Gather}) and iterate through them
   *  yourself. */
  public static Fields getFields(IndexReader r) throws IOException {
    final IndexReader[] subs = r.getSequentialSubReaders();
    if (subs == null) {
      // already an atomic reader
      return r.fields();
    } else if (subs.length == 0) {
      // no fields
      return null;
    } else if (subs.length == 1) {
      return getFields(subs[0]);
    } else {

      Fields currentFields = r.retrieveFields();
      if (currentFields == null) {
      
        final List<Fields> fields = new ArrayList<Fields>();
        final List<ReaderUtil.Slice> slices = new ArrayList<ReaderUtil.Slice>();

        new ReaderUtil.Gather(r) {
          @Override
          protected void add(int base, IndexReader r) throws IOException {
            final Fields f = r.fields();
            if (f != null) {
              fields.add(f);
              slices.add(new ReaderUtil.Slice(base, r.maxDoc(), fields.size()-1));
            }
          }
        }.run();

        if (fields.size() == 0) {
          return null;
        } else if (fields.size() == 1) {
          currentFields = fields.get(0);
        } else {
          currentFields = new MultiFields(fields.toArray(Fields.EMPTY_ARRAY),
                                         slices.toArray(ReaderUtil.Slice.EMPTY_ARRAY));
        }
        r.storeFields(currentFields);
      }
      return currentFields;
    }
  }

  private static class MultiReaderBits implements Bits {
    private final int[] starts;
    private final IndexReader[] readers;
    private final Bits[] delDocs;

    public MultiReaderBits(int[] starts, IndexReader[] readers) {
      assert readers.length == starts.length-1;
      this.starts = starts;
      this.readers = readers;
      delDocs = new Bits[readers.length];
      for(int i=0;i<readers.length;i++) {
        delDocs[i] = readers[i].getDeletedDocs();
      }
    }
    
    public boolean get(int doc) {
      final int sub = ReaderUtil.subIndex(doc, starts);
      Bits dels = delDocs[sub];
      if (dels == null) {
        // NOTE: this is not sync'd but multiple threads can
        // come through here; I think this is OK -- worst
        // case is more than 1 thread ends up filling in the
        // sub Bits
        dels = readers[sub].getDeletedDocs();
        if (dels == null) {
          return false;
        } else {
          delDocs[sub] = dels;
        }
      }
      return dels.get(doc-starts[sub]);
    }

    public int length() {    
      return starts[starts.length-1];
    }
  }

  public static Bits getDeletedDocs(IndexReader r) {
    Bits result;
    if (r.hasDeletions()) {

      final List<IndexReader> readers = new ArrayList<IndexReader>();
      final List<Integer> starts = new ArrayList<Integer>();

      try {
        final int maxDoc = new ReaderUtil.Gather(r) {
            @Override
            protected void add(int base, IndexReader r) throws IOException {
              // record all delDocs, even if they are null
              readers.add(r);
              starts.add(base);
            }
          }.run();
        starts.add(maxDoc);
      } catch (IOException ioe) {
        // should not happen
        throw new RuntimeException(ioe);
      }

      assert readers.size() > 0;
      if (readers.size() == 1) {
        // Only one actual sub reader -- optimize this case
        result = readers.get(0).getDeletedDocs();
      } else {
        int[] startsArray = new int[starts.size()];
        for(int i=0;i<startsArray.length;i++) {
          startsArray[i] = starts.get(i);
        }
        result = new MultiReaderBits(startsArray, readers.toArray(new IndexReader[readers.size()]));
      }

    } else {
      result = null;
    }

    return result;
  }

  /**  This method may return null if the field does not exist.*/
  public static Terms getTerms(IndexReader r, String field) throws IOException {
    final Fields fields = getFields(r);
    if (fields == null) {
      return null;
    } else {
      return fields.terms(field);
    }
  }
  
  /**  This method may return null if the field does not exist.*/
  public static DocValues getDocValues(IndexReader r, String field) throws IOException {
    final Fields fields = getFields(r);
    return fields == null? null: fields.docValues(field);
  }

  /** Returns {@link DocsEnum} for the specified field &
   *  term.  This may return null if the term does not
   *  exist. */
  public static DocsEnum getTermDocsEnum(IndexReader r, Bits skipDocs, String field, BytesRef term) throws IOException {
    assert field != null;
    assert term != null;
    final Terms terms = getTerms(r, field);
    if (terms != null) {
      return terms.docs(skipDocs, term, null);
    } else {
      return null;
    }
  }

  /** Returns {@link DocsAndPositionsEnum} for the specified
   *  field & term.  This may return null if the term does
   *  not exist or positions were not indexed. */
  public static DocsAndPositionsEnum getTermPositionsEnum(IndexReader r, Bits skipDocs, String field, BytesRef term) throws IOException {
    assert field != null;
    assert term != null;
    final Terms terms = getTerms(r, field);
    if (terms != null) {
      return terms.docsAndPositions(skipDocs, term, null);
    } else {
      return null;
    }
  }

  public MultiFields(Fields[] subs, ReaderUtil.Slice[] subSlices) {
    this.subs = subs;
    this.subSlices = subSlices;
  }

  @Override
  public FieldsEnum iterator() throws IOException {

    final List<FieldsEnum> fieldsEnums = new ArrayList<FieldsEnum>();
    final List<ReaderUtil.Slice> fieldsSlices = new ArrayList<ReaderUtil.Slice>();
    for(int i=0;i<subs.length;i++) {
      fieldsEnums.add(subs[i].iterator());
      fieldsSlices.add(subSlices[i]);
    }
    if (fieldsEnums.size() == 0) {
      return FieldsEnum.EMPTY;
    } else {
      return new MultiFieldsEnum(fieldsEnums.toArray(FieldsEnum.EMPTY_ARRAY),
                                 fieldsSlices.toArray(ReaderUtil.Slice.EMPTY_ARRAY));
    }
  }

  @Override
  public Terms terms(String field) throws IOException {

    Terms result = terms.get(field);
    if (result != null)
      return result;


    // Lazy init: first time this field is requested, we
    // create & add to terms:
    final List<Terms> subs2 = new ArrayList<Terms>();
    final List<ReaderUtil.Slice> slices2 = new ArrayList<ReaderUtil.Slice>();

    // Gather all sub-readers that share this field
    for(int i=0;i<subs.length;i++) {
      final Terms terms = subs[i].terms(field);
      if (terms != null) {
        subs2.add(terms);
        slices2.add(subSlices[i]);
      }
    }
    if (subs2.size() == 0) {
      result = null;
      // don't cache this case with an unbounded cache, since the number of fields that don't exist
      // is unbounded.
    } else {
      result = new MultiTerms(subs2.toArray(Terms.EMPTY_ARRAY),
          slices2.toArray(ReaderUtil.Slice.EMPTY_ARRAY));
      terms.put(field, result);
    }

    return result;
  }
  
  @Override
  public DocValues docValues(String field) throws IOException {
    final DocValues result;

    if (!docValues.containsKey(field)) {

      // Lazy init: first time this field is requested, we
      // create & add to docValues:
      final List<MultiDocValues.DocValuesIndex> docValuesIndex = new ArrayList<MultiDocValues.DocValuesIndex>();
      int docsUpto = 0;
      Type type = null;
      // Gather all sub-readers that share this field
      for(int i=0;i<subs.length;i++) {
         DocValues values = subs[i].docValues(field);
         final int start = subSlices[i].start;
         final int length = subSlices[i].length;
        if (values != null) {
          if (docsUpto != start) {
            type = values.type();
            docValuesIndex.add(new MultiDocValues.DocValuesIndex(new MultiDocValues.DummyDocValues(start, type), docsUpto, start - docsUpto));
          }
          docValuesIndex.add(new MultiDocValues.DocValuesIndex(values, start, length));
          docsUpto = start+length;

        } else if (i+1 == subs.length && !docValuesIndex.isEmpty()) {
          docValuesIndex.add(new MultiDocValues.DocValuesIndex(
              new MultiDocValues.DummyDocValues(start, type), docsUpto, start
                  - docsUpto));
        }
       
      }
      result = docValuesIndex.isEmpty()?null: new MultiDocValues(docValuesIndex.toArray(DocValuesIndex.EMPTY_ARRAY));
      docValues.put(field, result);
    } else {
      result = docValues.get(field);
    }

    return result;  }
  
 
}
<|MERGE_RESOLUTION|>--- conflicted
+++ resolved
@@ -21,16 +21,12 @@
 import java.util.Map;
 import java.util.List;
 import java.util.ArrayList;
-<<<<<<< HEAD
 
 import org.apache.lucene.index.values.DocValues;
 import org.apache.lucene.index.values.MultiDocValues;
 import org.apache.lucene.index.values.Type;
 import org.apache.lucene.index.values.MultiDocValues.DocValuesIndex;
-=======
 import java.util.concurrent.ConcurrentHashMap;
-
->>>>>>> ba6126ce
 import org.apache.lucene.util.ReaderUtil;
 import org.apache.lucene.util.ReaderUtil.Gather;  // for javadocs
 import org.apache.lucene.util.Bits;
@@ -54,12 +50,8 @@
 public final class MultiFields extends Fields {
   private final Fields[] subs;
   private final ReaderUtil.Slice[] subSlices;
-<<<<<<< HEAD
-  private final Map<String,Terms> terms = new HashMap<String,Terms>();
-  private final Map<String,DocValues> docValues = new HashMap<String,DocValues>();
-=======
   private final Map<String,Terms> terms = new ConcurrentHashMap<String,Terms>();
->>>>>>> ba6126ce
+  private final Map<String,DocValues> docValues = new ConcurrentHashMap<String,DocValues>();
 
   /** Returns a single {@link Fields} instance for this
    *  reader, merging fields/terms/docs/positions on the
@@ -293,10 +285,8 @@
   
   @Override
   public DocValues docValues(String field) throws IOException {
-    final DocValues result;
-
-    if (!docValues.containsKey(field)) {
-
+    DocValues result = docValues.get(field);
+    if (result == null) {
       // Lazy init: first time this field is requested, we
       // create & add to docValues:
       final List<MultiDocValues.DocValuesIndex> docValuesIndex = new ArrayList<MultiDocValues.DocValuesIndex>();
@@ -320,15 +310,13 @@
               new MultiDocValues.DummyDocValues(start, type), docsUpto, start
                   - docsUpto));
         }
-       
-      }
-      result = docValuesIndex.isEmpty()?null: new MultiDocValues(docValuesIndex.toArray(DocValuesIndex.EMPTY_ARRAY));
+      }
+      if (docValuesIndex.isEmpty()) {
+        return null;
+      }
+      result = new MultiDocValues(docValuesIndex.toArray(DocValuesIndex.EMPTY_ARRAY));
       docValues.put(field, result);
-    } else {
-      result = docValues.get(field);
-    }
-
-    return result;  }
-  
- 
+    } 
+    return result; 
+  }
 }
