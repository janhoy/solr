--- conflicted
+++ resolved
@@ -22,7 +22,6 @@
 import java.util.Arrays;
 import java.util.Collection;
 import java.util.List;
-import java.util.concurrent.atomic.AtomicLong;
 
 import org.apache.lucene.document.Document;
 import org.apache.lucene.index.IndexReader.FieldOption;
@@ -31,6 +30,8 @@
 import org.apache.lucene.index.codecs.CodecProvider;
 import org.apache.lucene.index.codecs.FieldsConsumer;
 import org.apache.lucene.index.codecs.MergeState;
+import org.apache.lucene.index.codecs.PerDocConsumer;
+import org.apache.lucene.index.codecs.PerDocValues;
 import org.apache.lucene.store.Directory;
 import org.apache.lucene.store.IndexInput;
 import org.apache.lucene.store.IndexOutput;
@@ -65,12 +66,7 @@
   /** Maximum number of contiguous documents to bulk-copy
       when merging stored fields */
   private final static int MAX_RAW_MERGE_DOCS = 4192;
-<<<<<<< HEAD
-  
-=======
-
-  private final CodecProvider codecs;
->>>>>>> 0b5ba440
+
   private Codec codec;
   private SegmentWriteState segmentWriteState;
 
@@ -267,13 +263,8 @@
       // details.
       throw new RuntimeException("mergeFields produced an invalid result: docCount is " + docCount + " but fdx file size is " + fdxFileLength + " file=" + fileName + " file exists?=" + directory.fileExists(fileName) + "; now aborting this merge to prevent index corruption");
 
-<<<<<<< HEAD
-    segmentWriteState = new SegmentWriteState(null, directory, segment, fieldInfos, docCount, termIndexInterval, codecInfo, null, new AtomicLong(0));
-    
-=======
     segmentWriteState = new SegmentWriteState(null, directory, segment, fieldInfos, docCount, termIndexInterval, codecInfo, null);
 
->>>>>>> 0b5ba440
     return docCount;
   }
 
@@ -482,9 +473,16 @@
     int docBase = 0;
 
     final List<Fields> fields = new ArrayList<Fields>();
+
     final List<ReaderUtil.Slice> slices = new ArrayList<ReaderUtil.Slice>();
     final List<Bits> bits = new ArrayList<Bits>();
     final List<Integer> bitsStarts = new ArrayList<Integer>();
+    
+    // TODO: move this into its own method - this merges currently only docvalues
+    final List<PerDocValues> perDocProducers = new ArrayList<PerDocValues>();    
+    final List<ReaderUtil.Slice> perDocSlices = new ArrayList<ReaderUtil.Slice>();
+    final List<Bits> perDocBits = new ArrayList<Bits>();
+    final List<Integer> perDocBitsStarts = new ArrayList<Integer>();
 
     for(IndexReader r : readers) {
       final Fields f = r.fields();
@@ -495,10 +493,18 @@
         bits.add(r.getDeletedDocs());
         bitsStarts.add(docBase);
       }
+      final PerDocValues producer = r.perDocValues();
+      if (producer != null) {
+        perDocSlices.add(new ReaderUtil.Slice(docBase, maxDoc, fields.size()));
+        perDocProducers.add(producer);
+        perDocBits.add(r.getDeletedDocs());
+        perDocBitsStarts.add(docBase);
+      }
       docBase += maxDoc;
     }
 
     bitsStarts.add(docBase);
+    perDocBitsStarts.add(docBase);
 
     // we may gather more readers than mergeState.readerCount
     mergeState = new MergeState();
@@ -565,6 +571,21 @@
     } finally {
       consumer.close();
     }
+    if (!perDocSlices.isEmpty()) {
+      mergeState.multiDeletedDocs = new MultiBits(perDocBits, perDocBitsStarts);
+      final PerDocConsumer docsConsumer = codec
+          .docsConsumer(new PerDocWriteState(segmentWriteState));
+      try {
+        docsConsumer.merge(
+            mergeState,
+            new MultiPerDocValues(perDocProducers
+                .toArray(PerDocValues.EMPTY_ARRAY), perDocSlices
+                .toArray(ReaderUtil.Slice.EMPTY_ARRAY)));
+      } finally {
+        docsConsumer.close();
+      }
+    }
+    
   }
 
   private MergeState mergeState;
