package org.apache.lucene.util.automaton;

/*
 * Licensed to the Apache Software Foundation (ASF) under one or more
 * contributor license agreements.  See the NOTICE file distributed with
 * this work for additional information regarding copyright ownership.
 * The ASF licenses this file to You under the Apache License, Version 2.0
 * (the "License"); you may not use this file except in compliance with
 * the License.  You may obtain a copy of the License at
 *
 *     http://www.apache.org/licenses/LICENSE-2.0
 *
 * Unless required by applicable law or agreed to in writing, software
 * distributed under the License is distributed on an "AS IS" BASIS,
 * WITHOUT WARRANTIES OR CONDITIONS OF ANY KIND, either express or implied.
 * See the License for the specific language governing permissions and
 * limitations under the License.
 */
  
import java.io.IOException;
import java.util.ArrayList;
import java.util.List;

import org.apache.lucene.index.SingleTermsEnum;
import org.apache.lucene.index.Terms;
import org.apache.lucene.index.TermsEnum;
<<<<<<< HEAD
import org.apache.lucene.index.SingleTermsEnum;
=======
import org.apache.lucene.search.PrefixTermsEnum;
>>>>>>> ca8681a4
import org.apache.lucene.util.BytesRef;
import org.apache.lucene.util.BytesRefBuilder;

/**
 * Immutable class holding compiled details for a given
 * Automaton.  The Automaton is deterministic, must not have
 * dead states but is not necessarily minimal.
 *
 * @lucene.experimental
 */
public class CompiledAutomaton {
  /**
   * Automata are compiled into different internal forms for the
   * most efficient execution depending upon the language they accept.
   */
  public enum AUTOMATON_TYPE {
    /** Automaton that accepts no strings. */
    NONE, 
    /** Automaton that accepts all possible strings. */
    ALL, 
    /** Automaton that accepts only a single fixed string. */
    SINGLE, 
    /** Automaton that matches all Strings with a constant prefix. */
    PREFIX, 
    /** Automaton that matches all binary terms (BytesRef) in a range from minTerm (inclusive or not) to maxTerm (inclusive or not). */
    RANGE, 
    /** Catch-all for any other automata. */
    NORMAL
  };

  /** If simplify is true this will be the "simplified" type; else, this is NORMAL */
  public final AUTOMATON_TYPE type;

  /** 
   * For {@link AUTOMATON_TYPE#PREFIX}, this is the prefix term; 
   * for {@link AUTOMATON_TYPE#SINGLE} this is the singleton term.
   * for {@link AUTOMATON_TYPE#RANGE}, this is the min term; 
   */
  public final BytesRef term;

  /** 
   * Only used for {@link AUTOMATON_TYPE#RANGE}; 
   */
  public final BytesRef maxTerm;

  /** 
   * Only used for {@link AUTOMATON_TYPE#RANGE}: true if the min term is included in the range. 
   */
  public final boolean minInclusive;

  /** 
   * Only used for {@link AUTOMATON_TYPE#RANGE}: true if the max term is included in the range. 
   */
  public final boolean maxInclusive;

  /** 
   * Matcher for quickly determining if a byte[] is accepted.
   * only valid for {@link AUTOMATON_TYPE#NORMAL}.
   */
  public final ByteRunAutomaton runAutomaton;

  /**
   * Two dimensional array of transitions, indexed by state
   * number for traversal. The state numbering is consistent with
   * {@link #runAutomaton}. 
   * Only valid for {@link AUTOMATON_TYPE#NORMAL}.
   */
  public final Automaton automaton;

  /**
   * Shared common suffix accepted by the automaton. Only valid
   * for {@link AUTOMATON_TYPE#NORMAL}, and only when the
   * automaton accepts an infinite language.
   */
  public final BytesRef commonSuffixRef;

  /**
   * Indicates if the automaton accepts a finite set of strings.
   * Null if this was not computed.
   * Only valid for {@link AUTOMATON_TYPE#NORMAL}.
   */
  public final Boolean finite;

  /** Which state accepts all suffixes; only set for RANGE and PREFIX, else -1. */
  public final int sinkState;

  /** Create this, passing simplify=true and finite=null, so that we try
   *  to simplify the automaton and determine if it is finite. */
  public CompiledAutomaton(Automaton automaton) {
    this(automaton, null, true);
  }

  // TODO: we could also allow direct binary automaton here: BlockTree can optimize that case more generally too, but we start with this
  // more restricted (single term range) API:

  /** Matches a range of terms.  Some terms dict implementations (e.g. BlockTree) can optimize this case by using
   *  pre-computed auto prefix terms stored in the index. */
  public CompiledAutomaton(BytesRef minTerm, boolean minInclusive, BytesRef maxTerm, boolean maxInclusive) {
    if (minTerm == null) {
      this.term = new BytesRef();
      this.minInclusive = true;
    } else {
      this.term = minTerm;
      this.minInclusive = minInclusive;
    }
    this.maxTerm = maxTerm;
    this.maxInclusive = maxInclusive;
    commonSuffixRef = null;
    finite = false;
    automaton = Automata.makeBinaryInterval(term, minInclusive, maxTerm, maxInclusive);

    // Compute sinkState for this automaton, if any (it won't exist if maxTerm == minTerm):
    int numStates = automaton.getNumStates();
    Transition t = new Transition();
    int foundState = -1;
    for(int s=0;s<numStates;s++) {
      if (automaton.isAccept(s)) {
        int count = automaton.initTransition(s, t);
        boolean isSinkState = false;
        for(int i=0;i<count;i++) {
          automaton.getNextTransition(t);
          if (t.dest == s && t.min == 0 && t.max == 0xff) {
            isSinkState = true;
            break;
          }
        }
        if (isSinkState) {
          foundState = s;
          break;
        }
      }
    }
    sinkState = foundState;
    runAutomaton = new ByteRunAutomaton(automaton, true);
    type = AUTOMATON_TYPE.RANGE;
  }

  /** Matches the specified prefix term.  Some terms dict implementations (e.g. BlockTree) can optimize this case by using
   *  pre-computed auto prefix terms stored in the index. */
  public CompiledAutomaton(BytesRef prefixTerm) {
    this.term = prefixTerm;
    type = AUTOMATON_TYPE.PREFIX;
    automaton = new Automaton();
    int lastState = automaton.createState();
    for(int i=0;i<prefixTerm.length;i++) {
      int state = automaton.createState();
      automaton.addTransition(lastState, state, prefixTerm.bytes[prefixTerm.offset+i]&0xff);
      lastState = state;
    }
    automaton.setAccept(lastState, true);
    automaton.addTransition(lastState, lastState, 0, 255);
    sinkState = lastState;
    automaton.finishState();
    runAutomaton = new ByteRunAutomaton(automaton, true);
    commonSuffixRef = null;
    finite = false;
    minInclusive = false;
    maxInclusive = false;
    maxTerm = null;
  }

  /** Create this.  If finite is null, we use {@link Operations#isFinite}
   *  to determine whether it is finite.  If simplify is true, we run
   *  possibly expensive operations to determine if the automaton is one
   *  the cases in {@link CompiledAutomaton.AUTOMATON_TYPE}. */
  public CompiledAutomaton(Automaton automaton, Boolean finite, boolean simplify) {
    this(automaton, finite, simplify, Operations.DEFAULT_MAX_DETERMINIZED_STATES);
  }


  /** Create this.  If finite is null, we use {@link Operations#isFinite}
   *  to determine whether it is finite.  If simplify is true, we run
   *  possibly expensive operations to determine if the automaton is one
   *  the cases in {@link CompiledAutomaton.AUTOMATON_TYPE}. If simplify
   *  requires determinizing the autaomaton then only maxDeterminizedStates
   *  will be created.  Any more than that will cause a
   *  TooComplexToDeterminizeException.
   */
  public CompiledAutomaton(Automaton automaton, Boolean finite, boolean simplify,
      int maxDeterminizedStates) {
    if (automaton.getNumStates() == 0) {
      automaton = new Automaton();
      automaton.createState();
    }

    if (simplify) {

      // Test whether the automaton is a "simple" form and
      // if so, don't create a runAutomaton.  Note that on a
      // large automaton these tests could be costly:

      if (Operations.isEmpty(automaton)) {
        // matches nothing
        type = AUTOMATON_TYPE.NONE;
        term = null;
        commonSuffixRef = null;
        runAutomaton = null;
        this.automaton = null;
        this.finite = null;
        maxTerm = null;
        minInclusive = false;
        maxInclusive = false;
        sinkState = -1;
        return;
      // NOTE: only approximate, because automaton may not be minimal:
      } else if (Operations.isTotal(automaton)) {
        // matches all possible strings
        type = AUTOMATON_TYPE.ALL;
        term = null;
        commonSuffixRef = null;
        runAutomaton = null;
        this.automaton = null;
        this.finite = null;
        maxTerm = null;
        minInclusive = false;
        maxInclusive = false;
        sinkState = -1;
        return;
      } else {

        automaton = Operations.determinize(automaton, maxDeterminizedStates);

        final String commonPrefix = Operations.getCommonPrefix(automaton);
        final String singleton;

        if (commonPrefix.length() > 0 && Operations.sameLanguage(automaton, Automata.makeString(commonPrefix))) {
          singleton = commonPrefix;
        } else {
          singleton = null;
        }

        if (singleton != null) {
          // matches a fixed string
          type = AUTOMATON_TYPE.SINGLE;
          term = new BytesRef(singleton);
          commonSuffixRef = null;
          runAutomaton = null;
          this.automaton = null;
          this.finite = null;
          maxTerm = null;
          minInclusive = false;
          maxInclusive = false;
          sinkState = -1;
          return;
        } else if (commonPrefix.length() > 0) {
          Automaton other = Operations.concatenate(Automata.makeString(commonPrefix), Automata.makeAnyString());
          other = Operations.determinize(other, maxDeterminizedStates);
          assert Operations.hasDeadStates(other) == false;
          if (Operations.sameLanguage(automaton, other)) {
            // matches a constant prefix
            type = AUTOMATON_TYPE.PREFIX;
            term = new BytesRef(commonPrefix);
            commonSuffixRef = null;
            automaton = new Automaton();
            int lastState = automaton.createState();
            for(int i=0;i<term.length;i++) {
              int state = automaton.createState();
              automaton.addTransition(lastState, state, term.bytes[term.offset+i]&0xff);
              lastState = state;
            }
            automaton.setAccept(lastState, true);
            automaton.addTransition(lastState, lastState, 0, 255);
            sinkState = lastState;
            automaton.finishState();
            this.automaton = automaton;
            runAutomaton = new ByteRunAutomaton(automaton, true);
            this.finite = false;
            maxTerm = null;
            minInclusive = false;
            maxInclusive = false;
            return;
          }
        }
      }
    }

    sinkState = -1;

    type = AUTOMATON_TYPE.NORMAL;
    term = null;
    maxTerm = null;
    minInclusive = false;
    maxInclusive = false;

    if (finite == null) {
      this.finite = Operations.isFinite(automaton);
    } else {
      this.finite = finite;
    }

    Automaton binary = new UTF32ToUTF8().convert(automaton);
    if (this.finite) {
      commonSuffixRef = null;
    } else {
<<<<<<< HEAD
      commonSuffixRef = Operations.getCommonSuffixBytesRef(binary);
    }
    runAutomaton = new ByteRunAutomaton(binary, true);
=======
      commonSuffixRef = Operations.getCommonSuffixBytesRef(utf8, maxDeterminizedStates);
    }
    runAutomaton = new ByteRunAutomaton(utf8, true, maxDeterminizedStates);
>>>>>>> ca8681a4

    this.automaton = runAutomaton.automaton;
  }

  private Transition transition = new Transition();
  
  //private static final boolean DEBUG = BlockTreeTermsWriter.DEBUG;

  private BytesRef addTail(int state, BytesRefBuilder term, int idx, int leadLabel) {
    //System.out.println("addTail state=" + state + " term=" + term.utf8ToString() + " idx=" + idx + " leadLabel=" + (char) leadLabel);
    //System.out.println(automaton.toDot());
    // Find biggest transition that's < label
    // TODO: use binary search here
    int maxIndex = -1;
    int numTransitions = automaton.initTransition(state, transition);
    for(int i=0;i<numTransitions;i++) {
      automaton.getNextTransition(transition);
      if (transition.min < leadLabel) {
        maxIndex = i;
      } else {
        // Transitions are alway sorted
        break;
      }
    }

    //System.out.println("  maxIndex=" + maxIndex);

    assert maxIndex != -1;
    automaton.getTransition(state, maxIndex, transition);

    // Append floorLabel
    final int floorLabel;
    if (transition.max > leadLabel-1) {
      floorLabel = leadLabel-1;
    } else {
      floorLabel = transition.max;
    }
    //System.out.println("  floorLabel=" + (char) floorLabel);
    term.grow(1+idx);
    //if (DEBUG) System.out.println("  add floorLabel=" + (char) floorLabel + " idx=" + idx);
    term.setByteAt(idx, (byte) floorLabel);

    state = transition.dest;
    //System.out.println("  dest: " + state);
    idx++;

    // Push down to last accept state
    while (true) {
      numTransitions = automaton.getNumTransitions(state);
      if (numTransitions == 0) {
        //System.out.println("state=" + state + " 0 trans");
        assert runAutomaton.isAccept(state);
        term.setLength(idx);
        //if (DEBUG) System.out.println("  return " + term.utf8ToString());
        return term.get();
      } else {
        // We are pushing "top" -- so get last label of
        // last transition:
        //System.out.println("get state=" + state + " numTrans=" + numTransitions);
        automaton.getTransition(state, numTransitions-1, transition);
        term.grow(1+idx);
        //if (DEBUG) System.out.println("  push maxLabel=" + (char) lastTransition.max + " idx=" + idx);
        //System.out.println("  add trans dest=" + scratch.dest + " label=" + (char) scratch.max);
        term.setByteAt(idx, (byte) transition.max);
        state = transition.dest;
        idx++;
      }
    }
  }

  // TODO: should this take startTerm too?  This way
  // Terms.intersect could forward to this method if type !=
  // NORMAL:
  /** Return a {@link TermsEnum} intersecting the provided {@link Terms}
   *  with the terms accepted by this automaton. */
  public TermsEnum getTermsEnum(Terms terms) throws IOException {
    switch(type) {
    case NONE:
      return TermsEnum.EMPTY;
    case ALL:
      return terms.iterator(null);
    case SINGLE:
      return new SingleTermsEnum(terms.iterator(null), term);
    case PREFIX:
    case NORMAL:
    case RANGE:
      return terms.intersect(this, null);
    default:
      // unreachable
      throw new RuntimeException("unhandled case");
    }
  }

  /** Finds largest term accepted by this Automaton, that's
   *  <= the provided input term.  The result is placed in
   *  output; it's fine for output and input to point to
   *  the same bytes.  The returned result is either the
   *  provided output, or null if there is no floor term
   *  (ie, the provided input term is before the first term
   *  accepted by this Automaton). */
  public BytesRef floor(BytesRef input, BytesRefBuilder output) {

    //if (DEBUG) System.out.println("CA.floor input=" + input.utf8ToString());

    int state = runAutomaton.getInitialState();

    // Special case empty string:
    if (input.length == 0) {
      if (runAutomaton.isAccept(state)) {
        output.clear();
        return output.get();
      } else {
        return null;
      }
    }

    final List<Integer> stack = new ArrayList<>();

    int idx = 0;
    while (true) {
      int label = input.bytes[input.offset + idx] & 0xff;
      int nextState = runAutomaton.step(state, label);
      //if (DEBUG) System.out.println("  cycle label=" + (char) label + " nextState=" + nextState);

      if (idx == input.length-1) {
        if (nextState != -1 && runAutomaton.isAccept(nextState)) {
          // Input string is accepted
          output.grow(1+idx);
          output.setByteAt(idx, (byte) label);
          output.setLength(input.length);
          //if (DEBUG) System.out.println("  input is accepted; return term=" + output.utf8ToString());
          return output.get();
        } else {
          nextState = -1;
        }
      }

      if (nextState == -1) {

        // Pop back to a state that has a transition
        // <= our label:
        while (true) {
          int numTransitions = automaton.getNumTransitions(state);
          if (numTransitions == 0) {
            assert runAutomaton.isAccept(state);
            output.setLength(idx);
            //if (DEBUG) System.out.println("  return " + output.utf8ToString());
            return output.get();
          } else {
            automaton.getTransition(state, 0, transition);

            if (label-1 < transition.min) {

              if (runAutomaton.isAccept(state)) {
                output.setLength(idx);
                //if (DEBUG) System.out.println("  return " + output.utf8ToString());
                return output.get();
              }
              // pop
              if (stack.size() == 0) {
                //if (DEBUG) System.out.println("  pop ord=" + idx + " return null");
                return null;
              } else {
                state = stack.remove(stack.size()-1);
                idx--;
                //if (DEBUG) System.out.println("  pop ord=" + (idx+1) + " label=" + (char) label + " first trans.min=" + (char) transitions[0].min);
                label = input.bytes[input.offset + idx] & 0xff;
              }
            } else {
              //if (DEBUG) System.out.println("  stop pop ord=" + idx + " first trans.min=" + (char) transitions[0].min);
              break;
            }
          }
        }

        //if (DEBUG) System.out.println("  label=" + (char) label + " idx=" + idx);

        return addTail(state, output, idx, label);
        
      } else {
        output.grow(1+idx);
        output.setByteAt(idx, (byte) label);
        stack.add(state);
        state = nextState;
        idx++;
      }
    }
  }

  @Override
  public int hashCode() {
    final int prime = 31;
    int result = 1;
    result = prime * result + ((runAutomaton == null) ? 0 : runAutomaton.hashCode());
    result = prime * result + ((term == null) ? 0 : term.hashCode());
    result = prime * result + ((type == null) ? 0 : type.hashCode());
    return result;
  }

  @Override
  public boolean equals(Object obj) {
    if (this == obj) return true;
    if (obj == null) return false;
    if (getClass() != obj.getClass()) return false;
    CompiledAutomaton other = (CompiledAutomaton) obj;
    if (type != other.type) return false;
    if (type == AUTOMATON_TYPE.SINGLE || type == AUTOMATON_TYPE.PREFIX) {
      if (!term.equals(other.term)) return false;
    } else if (type == AUTOMATON_TYPE.NORMAL) {
      if (!runAutomaton.equals(other.runAutomaton)) return false;
    }

    return true;
  }
}<|MERGE_RESOLUTION|>--- conflicted
+++ resolved
@@ -24,11 +24,6 @@
 import org.apache.lucene.index.SingleTermsEnum;
 import org.apache.lucene.index.Terms;
 import org.apache.lucene.index.TermsEnum;
-<<<<<<< HEAD
-import org.apache.lucene.index.SingleTermsEnum;
-=======
-import org.apache.lucene.search.PrefixTermsEnum;
->>>>>>> ca8681a4
 import org.apache.lucene.util.BytesRef;
 import org.apache.lucene.util.BytesRefBuilder;
 
@@ -162,7 +157,8 @@
       }
     }
     sinkState = foundState;
-    runAutomaton = new ByteRunAutomaton(automaton, true);
+    // It's safe to allow unlimited determinized here:
+    runAutomaton = new ByteRunAutomaton(automaton, true, Integer.MAX_VALUE);
     type = AUTOMATON_TYPE.RANGE;
   }
 
@@ -182,7 +178,8 @@
     automaton.addTransition(lastState, lastState, 0, 255);
     sinkState = lastState;
     automaton.finishState();
-    runAutomaton = new ByteRunAutomaton(automaton, true);
+    // It's safe to allow unlimited determinized here:
+    runAutomaton = new ByteRunAutomaton(automaton, true, Integer.MAX_VALUE);
     commonSuffixRef = null;
     finite = false;
     minInclusive = false;
@@ -294,7 +291,8 @@
             sinkState = lastState;
             automaton.finishState();
             this.automaton = automaton;
-            runAutomaton = new ByteRunAutomaton(automaton, true);
+            // It's safe to allow unlimited determinized here:
+            runAutomaton = new ByteRunAutomaton(automaton, true, Integer.MAX_VALUE);
             this.finite = false;
             maxTerm = null;
             minInclusive = false;
@@ -323,15 +321,9 @@
     if (this.finite) {
       commonSuffixRef = null;
     } else {
-<<<<<<< HEAD
-      commonSuffixRef = Operations.getCommonSuffixBytesRef(binary);
-    }
-    runAutomaton = new ByteRunAutomaton(binary, true);
-=======
-      commonSuffixRef = Operations.getCommonSuffixBytesRef(utf8, maxDeterminizedStates);
-    }
-    runAutomaton = new ByteRunAutomaton(utf8, true, maxDeterminizedStates);
->>>>>>> ca8681a4
+      commonSuffixRef = Operations.getCommonSuffixBytesRef(binary, maxDeterminizedStates);
+    }
+    runAutomaton = new ByteRunAutomaton(binary, true, maxDeterminizedStates);
 
     this.automaton = runAutomaton.automaton;
   }
